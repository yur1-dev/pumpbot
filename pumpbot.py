--- conflicted
+++ resolved
@@ -35,12 +35,6 @@
 from solders.message import Message
 from solders.transaction import VersionedTransaction, Transaction
 from solders.pubkey import Pubkey as PublicKey  # Use this as our PublicKey
-<<<<<<< HEAD
-from solders.system_program import transfer, TransferParams
-from solders.instruction import Instruction
-=======
-from solders.system_program import transfer  # Use solders’ transfer instruction
->>>>>>> b724c458
 
 # solana-py for on-chain interactions
 from solana.rpc.api import Client
@@ -126,21 +120,8 @@
     client = Client(rpc_url)
     try:
         pk_bytes = base58.b58decode(public_key)
-<<<<<<< HEAD
-        pubkey = PublicKey(pk_bytes)
-        result = client.get_balance(pubkey)
-        
-        # Handle the response format correctly
-        if hasattr(result, 'value'):
-            lamports = result.value
-        else:
-            lamports = result["result"]["value"]
-            
-=======
         result = client.get_balance(PublicKey(pk_bytes))
-        # Updated: Use attribute access since result is a typed object
-        lamports = result.value
->>>>>>> b724c458
+        lamports = result["result"]["value"]
         balance = lamports / 10**9
         logger.info(f"Fetched balance for {public_key}: {balance} SOL")
         return balance
@@ -149,84 +130,35 @@
         return 0.0
 
 def transfer_sol(from_wallet: dict, to_address: str, amount_sol: float) -> dict:
-<<<<<<< HEAD
-    rpc_url = os.getenv("SOLANA_RPC_URL", "https://api.mainnet-beta.solana.com")
-=======
-    """
-    Build and send a SOL transfer transaction using solders’ API.
-    """
     rpc_url = os.getenv("SOLANA_RPC_URL")
->>>>>>> b724c458
     client = Client(rpc_url)
     lamports = int(amount_sol * 10**9)
     
     try:
         secret_key = base58.b58decode(from_wallet["private"])
-<<<<<<< HEAD
-        solana_keypair = SoldersKeypair.from_bytes(secret_key)
+        solana_keypair = SolanaKeypair.from_secret_key(secret_key)
     except Exception as e:
         logger.error("Error decoding private key", exc_info=True)
         return {"status": "error", "message": "Invalid private key."}
-    
+    txn = Transaction()
     try:
         to_pubkey = PublicKey(base58.b58decode(to_address))
-        
-        # Create transfer instruction
-        transfer_instruction = transfer(
-            TransferParams(
-                from_pubkey=solana_keypair.pubkey(),
-                to_pubkey=to_pubkey,
-                lamports=lamports
-            )
-        )
-        
-        # Get latest blockhash
-        latest_blockhash_resp = client.get_latest_blockhash()
-        if hasattr(latest_blockhash_resp, 'value'):
-            recent_blockhash = latest_blockhash_resp.value.blockhash
-        else:
-            recent_blockhash = latest_blockhash_resp["result"]["value"]["blockhash"]
-        
-        # Create and sign transaction
-        txn = Transaction.new_with_payer([transfer_instruction], solana_keypair.pubkey())
-        signed_txn = txn.sign([solana_keypair], recent_blockhash)
-        
-        # Send transaction
-        response = client.send_transaction(signed_txn, opts=TxOpts(skip_preflight=True))
-        
-=======
-        keypair = SoldersKeypair.from_bytes(secret_key)
-    except Exception as e:
-        logger.error("Error decoding private key", exc_info=True)
-        return {"status": "error", "message": "Invalid private key."}
-    try:
-        to_pubkey = PublicKey(base58.b58decode(to_address))
-    except Exception as e:
-        logger.error("Error decoding destination address", exc_info=True)
-        return {"status": "error", "message": "Invalid destination address."}
-    try:
-        # Use the built-in method to get the latest blockhash
-        latest_blockhash_resp = client.get_latest_blockhash()
-        recent_blockhash = latest_blockhash_resp.value.blockhash
-    except Exception as e:
-        logger.error("Error fetching latest blockhash", exc_info=True)
-        return {"status": "error", "message": "Error fetching latest blockhash."}
-    try:
-        instruction = transfer(
-            from_pubkey=PublicKey(base58.b58decode(from_wallet["public"])),
+        txn.add(transfer(TransferParams(
+            from_pubkey=solana_keypair.public_key,
             to_pubkey=to_pubkey,
             lamports=lamports
-        )
-        message = Message.new(
-            instructions=[instruction],
-            payer=PublicKey(base58.b58decode(from_wallet["public"])),
-            recent_blockhash=recent_blockhash
-        )
-        txn = VersionedTransaction.new(message)
-        txn.sign([keypair])
+        )))
+        latest_blockhash_resp = client._provider.make_request("getLatestBlockhash", {})
+        if "result" not in latest_blockhash_resp:
+            raise Exception(f"Unexpected response format: {latest_blockhash_resp}")
+        txn.recent_blockhash = latest_blockhash_resp["result"]["value"]["blockhash"]
+    except Exception as e:
+        logger.error("Error building transaction", exc_info=True)
+        return {"status": "error", "message": "Error building transaction: " + str(e)}
+    try:
+        txn.sign(solana_keypair)
         raw_tx = txn.serialize()
         response = client.send_raw_transaction(raw_tx, opts=TxOpts(skip_preflight=True))
->>>>>>> b724c458
         logger.info(f"Transaction response: {response}")
         
         if hasattr(response, 'value'):
